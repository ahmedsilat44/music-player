--- conflicted
+++ resolved
@@ -19,10 +19,7 @@
           run: |
             cargo build --release
             arc archive music-player_x86_64-pc-windows-gnu.tar.gz  target\release\music-player.exe
-<<<<<<< HEAD
-            checksum -a sha256  music-player_x86_64-pc-windows-gnu.tar.gz > music-player_x86_64-pc-windows-gnu.tar.gz.sha256
-            dir target\release
-            dir .
+            checksum -t sha256  -f="music-player_x86_64-pc-windows-gnu.tar.gz" > music-player_x86_64-pc-windows-gnu.tar.gz.sha256
         - name: Releasing assets
           uses: softprops/action-gh-release@v1
           with:
@@ -30,7 +27,4 @@
               target/${{ matrix.target }}/release/music-player_${{ env.RELEASE_VERSION }}_${{ matrix.target }}.tar.gz
               target/${{ matrix.target }}/release/music-player_${{ env.RELEASE_VERSION }}_${{ matrix.target }}.tar.gz.sha256
           env:
-            GITHUB_TOKEN: ${{ secrets.GITHUB_TOKEN }}
-=======
-            checksum -t sha256  -f="music-player_x86_64-pc-windows-gnu.tar.gz" > music-player_x86_64-pc-windows-gnu.tar.gz.sha256
->>>>>>> 42ee9b70
+            GITHUB_TOKEN: ${{ secrets.GITHUB_TOKEN }}